--- conflicted
+++ resolved
@@ -13,11 +13,7 @@
     "from vol.vol import Heston\n",
     "\n",
     "from hestonmc import MarketState, HestonParameters, mc_price, simulate_heston_euler, simulate_heston_andersen_qe, simulate_heston_andersen_tg\n",
-<<<<<<< HEAD
     "from derivatives import *"
-=======
-    "from derivatives import european_call_payoff"
->>>>>>> 7d67641d
    ]
   },
   {
@@ -39,11 +35,7 @@
   },
   {
    "cell_type": "code",
-<<<<<<< HEAD
    "execution_count": 2,
-=======
-   "execution_count": 3,
->>>>>>> 7d67641d
    "metadata": {},
    "outputs": [],
    "source": [
@@ -122,11 +114,7 @@
   },
   {
    "cell_type": "code",
-<<<<<<< HEAD
    "execution_count": 3,
-=======
-   "execution_count": 11,
->>>>>>> 7d67641d
    "metadata": {},
    "outputs": [],
    "source": [
@@ -134,11 +122,7 @@
     "T = 1\n",
     "ec_payoff = european_call_payoff(T, strike, state.interest_rate)\n",
     "\n",
-<<<<<<< HEAD
-    "common_mc_params = {\"absolute_error\": 1e-3, \"state\": state, \"heston_params\": heston_params, \"payoff\": ec_payoff, \"T\": T, \"verbose\": True}"
-=======
     "common_mc_params = {\"absolute_error\": 1e-3, \"state\": state, \"heston_params\": heston_params_array[i], \"payoff\": ec_payoff, \"T\": T, \"verbose\": True}"
->>>>>>> 7d67641d
    ]
   },
   {
@@ -327,13 +311,6 @@
   },
   {
    "cell_type": "code",
-<<<<<<< HEAD
-   "execution_count": null,
-   "metadata": {},
-   "outputs": [],
-   "source": [
-    "mc_price(N_T = 40, simulate = simulate_heston_andersen_qe, batch_size=100_000, **common_mc_params) - model.call_price(T, strike)"
-=======
    "execution_count": 12,
    "metadata": {},
    "outputs": [
@@ -363,7 +340,6 @@
    ],
    "source": [
     "mc_price(N_T = 40, simulate = simulate_heston_andersen_qe, batch_size=15_000, **common_mc_params) - model.call_price(T, strike)"
->>>>>>> 7d67641d
    ]
   },
   {
@@ -526,41 +502,13 @@
   },
   {
    "cell_type": "code",
-<<<<<<< HEAD
-   "execution_count": 9,
-=======
    "execution_count": 29,
->>>>>>> 7d67641d
    "metadata": {},
    "outputs": [
     {
      "name": "stdout",
      "output_type": "stream",
      "text": [
-<<<<<<< HEAD
-      "Number of simulate calls:   1226\n",
-      "MAX_ITER:                   100000\n",
-      "Number of paths:            245200000\n",
-      "Absolute error:             0.001\n",
-      "Length of the conf intl:    0.0009998901406448693\n",
-      "Confidence level:           0.05\n",
-      "\n"
-     ]
-    },
-    {
-     "data": {
-      "text/plain": [
-       "0.01521993502535679"
-      ]
-     },
-     "execution_count": 9,
-     "metadata": {},
-     "output_type": "execute_result"
-    }
-   ],
-   "source": [
-    "mc_price(N_T = 40, simulate = simulate_heston_andersen_tg, batch_size=100_000, **common_mc_params, **kwargs) - model.call_price(T, strike)"
-=======
       "-0.017876672839779673\n",
       "-0.24263247820972467\n",
       "0.004962143355146331\n",
@@ -579,7 +527,6 @@
     "    common_mc_params = {\"absolute_error\": 5e-2, \"state\": state, \"heston_params\": params, \"payoff\": ec_payoff, \"T\": T, \"verbose\": False}\n",
     "\n",
     "    print(mc_price(N_T = 40, simulate = simulate_heston_andersen_tg, batch_size=100_000, **common_mc_params, **kwargs) - model.call_price(T, strike))"
->>>>>>> 7d67641d
    ]
   },
   {
